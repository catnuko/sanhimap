const lib = @import("../../lib.zig");
const zmesh = lib.zmesh;
const wgpu = lib.wgpu;
const mesh = @import("../index.zig");
const Mesh = mesh.Mesh;
const Geometry = mesh.Geometry;
const Material = mesh.Material;
const GeometryBuilder = mesh.GeometryBuilder;
const AttributeData = mesh.AttributeData;

pub fn init_sphere_geometry(slices: i32, stacks: i32) Geometry {
    var geometry = Geometry.new(
        &[_]wgpu.VertexAttribute{
            .{ .format = wgpu.VertexFormat.float32x3, .shader_location = 0, .offset = 0 },
            .{ .format = wgpu.VertexFormat.float32x2, .shader_location = 1, .offset = 12 },
            .{ .format = wgpu.VertexFormat.float32x3, .shader_location = 2, .offset = 20 },
        },
    );
    const shape = zmesh.Shape.initParametricSphere(slices, stacks);
    defer shape.deinit();
    const vertex_length = shape.positions.len;
    var buffer = lib.ArrayList(f32).initCapacity(lib.mem.getAllocator(), vertex_length * 8) catch unreachable;
    defer buffer.deinit();
    for (0..vertex_length) |i| {
        const position = shape.positions[i];
        const normal = shape.normals.?[i];
        const texcoord = shape.texcoords.?[i];
        buffer.appendAssumeCapacity(position[0]);
        buffer.appendAssumeCapacity(position[1]);
        buffer.appendAssumeCapacity(position[2]);
        buffer.appendAssumeCapacity(texcoord[0]);
        buffer.appendAssumeCapacity(texcoord[1]);
        buffer.appendAssumeCapacity(normal[0]);
        buffer.appendAssumeCapacity(normal[1]);
        buffer.appendAssumeCapacity(normal[2]);
    }
    geometry.setVertexData(f32, buffer.items);
    geometry.setIndexData(u32, shape.indices);
    return geometry;
}

pub fn init_axes_geometry(size: f32) Geometry {
<<<<<<< HEAD
    // 1. create by Geometry
    var geometry = Geometry.new(
        &[_]wgpu.VertexAttribute{
            .{ .format = wgpu.VertexFormat.float32x3, .shader_location = 0, .offset = 0 },
            .{ .format = wgpu.VertexFormat.float32x3, .shader_location = 1, .offset = 12 },
        },
    );
    geometry.primitiveTopology = wgpu.PrimitiveTopology.line_list;
    const Vertex = struct {
        position: [3]f32,
        color: [3]f32,
    };
    const vertices = [_]Vertex{
        .{ .position = .{ 0, 0, 0 }, .color = .{ 1, 0, 0 } },
        .{ .position = .{ size, 0, 0 }, .color = .{ 1, 0, 0 } },
        .{ .position = .{ 0, 0, 0 }, .color = .{0, 1, 0 } },
        .{ .position = .{ 0, size, 0  }, .color = .{0, 1, 0 } },
        .{ .position = .{ 0, 0, 0 }, .color = .{ 0, 0, 1 } },
        .{ .position = .{ 0, 0, size }, .color = .{ 0, 0, 1 } },
    };
    geometry.setVertexData(Vertex, &vertices);
    const indices = [_]u32{ 0, 1, 2, 3, 4, 5 };
    geometry.setIndexData(u32, &indices);
    return geometry;
    // 2. create by GeometryBuilder
=======
    // var geometry = Geometry.new(
    //     &[_]wgpu.VertexAttribute{
    //         .{ .format = wgpu.VertexFormat.float32x3, .shader_location = 0, .offset = 0 },
    //         .{ .format = wgpu.VertexFormat.float32x3, .shader_location = 1, .offset = 12 },
    //     },
    // );
    // geometry.primitiveTopology = wgpu.PrimitiveTopology.line_list;
    // const Vertex = struct {
    //     position: [3]f32,
    //     color: [3]f32,
    // };
    // const vertices = [_]Vertex{
    //     .{ .position = .{ 0, 0, 0 }, .color = .{ 1, 0, 0 } },
    //     .{ .position = .{ size, 0, 0 }, .color = .{ 1, 0, 0 } },
    //     .{ .position = .{ 0, 0, 0 }, .color = .{0, 1, 0 } },
    //     .{ .position = .{ 0, size, 0  }, .color = .{0, 1, 0 } },
    //     .{ .position = .{ 0, 0, 0 }, .color = .{ 0, 0, 1 } },
    //     .{ .position = .{ 0, 0, size }, .color = .{ 0, 0, 1 } },
    // };
    // geometry.setVertexData(Vertex, &vertices);
    // const indices = [_]u32{ 0, 1, 2, 3, 4, 5 };
    // geometry.setIndexData(u32, &indices);
    // return geometry;
>>>>>>> d2fabc17
    // var builder = GeometryBuilder.new();
    // defer builder.deinit();
    // builder.primitiveTopology = wgpu.PrimitiveTopology.line_list;
    // const allocator = lib.mem.getAllocator();
    // var positions = lib.ArrayList([3]f32).initCapacity(allocator, 6) catch unreachable;
    // positions.appendSliceAssumeCapacity(&.{
    //     .{ 0, 0, 0 },
    //     .{ size, 0, 0 },
    //     .{ 0, 0, 0 },
    //     .{ 0, size, 0 },
    //     .{ 0, 0, 0 },
    //     .{ 0, 0, size },
    // });
<<<<<<< HEAD
=======

>>>>>>> d2fabc17
    // var colors = lib.ArrayList([3]f32).initCapacity(allocator, 6) catch unreachable;
    // colors.appendSliceAssumeCapacity(&.{
    //     .{ 1, 0, 0 },
    //     .{ 1, 0, 0 },
    //     .{ 0, 1, 0 },
    //     .{ 0, 1, 0 },
    //     .{ 0, 0, 1 },
    //     .{ 0, 0, 1 },
    // });
    // builder.setAttribute("position", AttributeData{ .float32x3 = positions });
    // builder.setAttribute("color", AttributeData{ .float32x3 = colors });

    // var indices = lib.ArrayList(u32).initCapacity(allocator, 6) catch unreachable;
    // indices.appendSliceAssumeCapacity(&.{ 0, 1, 2, 3, 4, 5 });
    // builder.index = indices;
    // return builder.finish() orelse unreachable;
<<<<<<< HEAD
    
    // 3. create by GeometryBuilder
    // var builder = GeometryBuilder.new();
    // builder.primitiveTopology = wgpu.PrimitiveTopology.line_list;
    // builder.setAttributeBySlice("position", [3]f32, &.{
    //     .{ 0, 0, 0 },
    //     .{ size, 0, 0 },
    //     .{ 0, 0, 0 },
    //     .{ 0, size, 0 },
    //     .{ 0, 0, 0 },
    //     .{ 0, 0, size },
    // },false);
    // builder.setAttributeBySlice("color", [3]f32, &.{
    //     .{ 1, 0, 0 },
    //     .{ 1, 0, 0 },
    //     .{ 0, 1, 0 },
    //     .{ 0, 1, 0 },
    //     .{ 0, 0, 1 },
    //     .{ 0, 0, 1 },
    // },false);
    // builder.setIndexBySlice(&.{ 0, 1, 2, 3, 4, 5 });
    // return builder.finish() orelse unreachable;
=======
    var builder = GeometryBuilder.new();
    builder.primitiveTopology = wgpu.PrimitiveTopology.line_list;
    builder.setAttributeBySlice("position", [3]f32, &.{
        .{ 0, 0, 0 },
        .{ size, 0, 0 },
        .{ 0, 0, 0 },
        .{ 0, size, 0 },
        .{ 0, 0, 0 },
        .{ 0, 0, size },
    },false);
    builder.setAttributeBySlice("color", [3]f32, &.{
        .{ 1, 0, 0 },
        .{ 1, 0, 0 },
        .{ 0, 1, 0 },
        .{ 0, 1, 0 },
        .{ 0, 0, 1 },
        .{ 0, 0, 1 },
    },false);
    builder.setIndexBySlice(&.{ 0, 1, 2, 3, 4, 5 });
    return builder.finish() orelse unreachable;
>>>>>>> d2fabc17
}

pub fn init_grid_geometry(size: f32) Geometry {
    const divisions = size;
    const center = divisions / 2;
    const step = size / divisions;
    const halfSize = size / 2;
    var i: f32 = 0;
    var k = -halfSize;
    const allocator = lib.mem.getAllocator();
    const vertex_count: u32 = @intFromFloat((divisions + 1) * 4);
    var buffer = lib.ArrayList(f32).initCapacity(allocator, vertex_count * 6) catch unreachable;
    defer buffer.deinit();
    const color1 = [3]f32{ 68, 68, 68 };
    const color2 = [3]f32{ 136, 136, 136 };
    const indices = allocator.alloc(u32, vertex_count) catch unreachable;
    defer allocator.free(indices);
    while (i <= divisions) {
        var color: [3]f32 = undefined;
        if (i == center) {
            color = color1;
        } else {
            color = color2;
        }
        buffer.appendSliceAssumeCapacity(&[_]f32{ -halfSize, 0, k });
        buffer.appendSliceAssumeCapacity(&color);
        buffer.appendSliceAssumeCapacity(&[_]f32{ halfSize, 0, k });
        buffer.appendSliceAssumeCapacity(&color);
        buffer.appendSliceAssumeCapacity(&[_]f32{ k, 0, -halfSize });
        buffer.appendSliceAssumeCapacity(&color);
        buffer.appendSliceAssumeCapacity(&[_]f32{ k, 0, halfSize });
        buffer.appendSliceAssumeCapacity(&color);
        const i_u32: u32 = @intFromFloat(i * 4);
        indices[i_u32] = i_u32;
        indices[i_u32 + 1] = i_u32 + 1;
        indices[i_u32 + 2] = i_u32 + 2;
        indices[i_u32 + 3] = i_u32 + 3;
        i += 1;
        k += step;
    }
    var geometry = Geometry.new(
        &[_]wgpu.VertexAttribute{
            .{ .format = wgpu.VertexFormat.float32x3, .shader_location = 0, .offset = 0 },
            .{ .format = wgpu.VertexFormat.float32x3, .shader_location = 1, .offset = 12 },
        },
    );
    geometry.primitiveTopology = wgpu.PrimitiveTopology.line_list;
    geometry.setVertexData(f32, buffer.items);
    geometry.setIndexData(u32, indices);
    return geometry;
}<|MERGE_RESOLUTION|>--- conflicted
+++ resolved
@@ -5,6 +5,8 @@
 const Mesh = mesh.Mesh;
 const Geometry = mesh.Geometry;
 const Material = mesh.Material;
+const GeometryBuilder = mesh.GeometryBuilder;
+const AttributeData = mesh.AttributeData;
 const GeometryBuilder = mesh.GeometryBuilder;
 const AttributeData = mesh.AttributeData;
 
@@ -40,7 +42,6 @@
 }
 
 pub fn init_axes_geometry(size: f32) Geometry {
-<<<<<<< HEAD
     // 1. create by Geometry
     var geometry = Geometry.new(
         &[_]wgpu.VertexAttribute{
@@ -66,31 +67,6 @@
     geometry.setIndexData(u32, &indices);
     return geometry;
     // 2. create by GeometryBuilder
-=======
-    // var geometry = Geometry.new(
-    //     &[_]wgpu.VertexAttribute{
-    //         .{ .format = wgpu.VertexFormat.float32x3, .shader_location = 0, .offset = 0 },
-    //         .{ .format = wgpu.VertexFormat.float32x3, .shader_location = 1, .offset = 12 },
-    //     },
-    // );
-    // geometry.primitiveTopology = wgpu.PrimitiveTopology.line_list;
-    // const Vertex = struct {
-    //     position: [3]f32,
-    //     color: [3]f32,
-    // };
-    // const vertices = [_]Vertex{
-    //     .{ .position = .{ 0, 0, 0 }, .color = .{ 1, 0, 0 } },
-    //     .{ .position = .{ size, 0, 0 }, .color = .{ 1, 0, 0 } },
-    //     .{ .position = .{ 0, 0, 0 }, .color = .{0, 1, 0 } },
-    //     .{ .position = .{ 0, size, 0  }, .color = .{0, 1, 0 } },
-    //     .{ .position = .{ 0, 0, 0 }, .color = .{ 0, 0, 1 } },
-    //     .{ .position = .{ 0, 0, size }, .color = .{ 0, 0, 1 } },
-    // };
-    // geometry.setVertexData(Vertex, &vertices);
-    // const indices = [_]u32{ 0, 1, 2, 3, 4, 5 };
-    // geometry.setIndexData(u32, &indices);
-    // return geometry;
->>>>>>> d2fabc17
     // var builder = GeometryBuilder.new();
     // defer builder.deinit();
     // builder.primitiveTopology = wgpu.PrimitiveTopology.line_list;
@@ -104,10 +80,6 @@
     //     .{ 0, 0, 0 },
     //     .{ 0, 0, size },
     // });
-<<<<<<< HEAD
-=======
-
->>>>>>> d2fabc17
     // var colors = lib.ArrayList([3]f32).initCapacity(allocator, 6) catch unreachable;
     // colors.appendSliceAssumeCapacity(&.{
     //     .{ 1, 0, 0 },
@@ -124,7 +96,6 @@
     // indices.appendSliceAssumeCapacity(&.{ 0, 1, 2, 3, 4, 5 });
     // builder.index = indices;
     // return builder.finish() orelse unreachable;
-<<<<<<< HEAD
     
     // 3. create by GeometryBuilder
     // var builder = GeometryBuilder.new();
@@ -147,28 +118,6 @@
     // },false);
     // builder.setIndexBySlice(&.{ 0, 1, 2, 3, 4, 5 });
     // return builder.finish() orelse unreachable;
-=======
-    var builder = GeometryBuilder.new();
-    builder.primitiveTopology = wgpu.PrimitiveTopology.line_list;
-    builder.setAttributeBySlice("position", [3]f32, &.{
-        .{ 0, 0, 0 },
-        .{ size, 0, 0 },
-        .{ 0, 0, 0 },
-        .{ 0, size, 0 },
-        .{ 0, 0, 0 },
-        .{ 0, 0, size },
-    },false);
-    builder.setAttributeBySlice("color", [3]f32, &.{
-        .{ 1, 0, 0 },
-        .{ 1, 0, 0 },
-        .{ 0, 1, 0 },
-        .{ 0, 1, 0 },
-        .{ 0, 0, 1 },
-        .{ 0, 0, 1 },
-    },false);
-    builder.setIndexBySlice(&.{ 0, 1, 2, 3, 4, 5 });
-    return builder.finish() orelse unreachable;
->>>>>>> d2fabc17
 }
 
 pub fn init_grid_geometry(size: f32) Geometry {
